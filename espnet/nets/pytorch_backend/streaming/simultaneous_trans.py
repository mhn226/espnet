import numpy as np
import torch
import torch.nn.functional as F
import math
import textgrids

import logging
import math
READ=0
WRITE=1

np.random.seed(7)
torch.set_printoptions(threshold=10000)

def len2numframes(len_, sample_rate=16000, frame_len=0.025, frame_shift=0.01):
    # len_ in second
    re = int(round((len_ - frame_len) / frame_shift + 1))
    #re = int(math.floor((len_ - frame_len) / frame_shift + 1))
    if re < 0:
        re = 0
    return re

def read_textgrid(segment_file, k=1):
    # If a TextGrid file is available, read it
    grid = textgrids.TextGrid(segment_file)
    segments = []
    offset = 0.0
    count = 1
    for i, w in enumerate(grid['words']):
        # Convert Praat to Unicode in the label
        label = w.text.transcode()
        #if label == '' and i == 0:  # space
        #    pass
        if label == '':  # space
            continue

        if count < k:
            count += 1
            continue

        if i == len(grid['words']) - 2 and grid['words'][i + 1].text.transcode() == '':
            segments.append([len2numframes(offset), len2numframes(grid['words'][i + 1].xmax)])
        else:
            segments.append([len2numframes(offset), len2numframes(w.xmax)])

        #segments.append([offset, w.xmax])
        #segments.append([len2numframes(offset), len2numframes(w.xmax)])
        offset = w.xmax

    if len(segments) == 0:
        segments.append([0, len2numframes(grid.xmax)])

    return segments

def read_textgrid2(segment_file, k=5, sample_rate = 16000):
    # If a TextGrid file is available, read it
    grid = textgrids.TextGrid(segment_file)
    segments = []
    count = 1
    for i, w in enumerate(grid['words']):
        # Convert Praat to Unicode in the label
        label = w.text.transcode()
        if label == '':  # space
            continue

        if count < k:
            count += 1
            continue

        segments.append([len2numframes(w.xmin), len2numframes(w.xmax)])

    if len(segments) == 0:
        segments.append([0.0, len2numframes(grid.xmax)])

    return segments

def rand_sum(N, M, seed=7):
    # Generate an array of N integers whose some is M
    np.random.seed(seed)
    array = np.random.multinomial(M, np.ones(N) / N)
    return array

def rand_segs(input_segments, k):
    # Generate random senquence of segments whose length is the same as the input segments
    # Number of output segments = number of input segments
    if input_segments[-1][1] <= k:
        return input_segments
    lens = rand_sum(len(input_segments)-1, input_segments[-1][1] - k)
    output_segments = []
    count = k
    output_segments.append([0, k])
    for i, len_ in enumerate(lens):
        output_segments.append([count, count+len_])
        count += len_
    return output_segments

def rand_segs2(input_segments, k):
    # Generate random senquence of segments whose length is the same as the input segments
    # Number of output segments is random
    sequence_len = input_segments[-1][1]
    #num_out_segs = np.random.randint(1, sequence_len)
    num_out_segs = np.random.randint(sequence_len / 200, sequence_len / 5)
    lens = rand_sum(num_out_segs, sequence_len)
    output_segments = []
    count = 0
    for i, len_ in enumerate(lens):
        output_segments.append([count, count + len_])
        count += len_
    return output_segments

def rand_segs3(input_segments, k, low=10, high=50):
    # Generate random senquence of segments whose length is the same as the input segments
    # Each frame is between low and high
    # Default: low = 10ms, high = 50ms
    sequence_len = input_segments[-1][1]
    lens = np.random.randint(low, high, round(sequence_len / low))
    output_segments = []
    count = 0
    i = 0
    while (count < sequence_len):
        output_segments.append([count, count + lens[i]])
        count += lens[i]
        i += 1
    if output_segments[-1][1] > sequence_len:
        output_segments[-1][1] = sequence_len
    #output_segments.append([output_segments[-1][1], sequence_len])
    return output_segments

class SimultaneousSTE2E(object):
    """SimultaneousSTE2E constructor.
    :param E2E e2e: E2E ST object
    :param trans_args: arguments for "trans" method of E2E
    """

    def __init__(self, e2e, trans_args, k, s, N, rnnlm=None):
        self._e2e = e2e
        self._trans_args = trans_args
        self._char_list = e2e.char_list
        self._rnnlm = rnnlm

        self._e2e.eval()

        self.previous_encoder_recurrent_state = None

        if self._trans_args.ngpu > 1:
            raise NotImplementedError("only single GPU decoding is supported")
        if self._trans_args.ngpu == 1:
            self.device = "cuda"
        else:
            self.device = "cpu"
        self.dtype = getattr(torch, self._trans_args.dtype)

        self.enc_states = None

        self.hyp = {'score': 0.0, 'yseq': torch.tensor([self._e2e.dec.sos], device=self.device), 'states': None, 'delays': [], 'all_states': []}
        self.finished = False
        self.finish_read = False
        self.last_action = None
        #self.k = 200
        self.k = k
        self.g = self.k
<<<<<<< HEAD
        self.N = 2 #2 # maximum number of target tokens generated at one step
=======
        #self.N = 1 #2 # maximum number of target tokens generated at one step
        self.N = N
>>>>>>> d8a187e0
        #self.g = 1000000 #offline
        #self.g = math.inf
        #self.s = 5
        #self.s = 20
        self.s = s
        self.max_len = 400
        self.min_len = 0
        self.offset = 0
        #self.all_states = []
        #self.max_len = 1000

        assert self._trans_args.batchsize <= 1, \
            "SegmentStreamingE2E works only with batch size <= 1"

    def decision_from_states(self):

        #if len(self.enc_states) == 0:
        if self.enc_states is None:
            return READ

        # follow every read with a transcription:
        if self.last_action == READ or self.finish_read:
            return WRITE
        else:
            return READ

    #def read_textgrid(self, segment_file, k=5, sample_rate=16000):
    #    # If a TextGrid file is available, read it
    #    grid = textgrids.TextGrid(segment_file)
    #    segments = []
    #    offset = 0.0
    #    count = 0

    #    while offset < self.k:
    #        if count >= len(grid['words']):
    #            break
    #        w = grid['words'][count]
    #        count += 1
    #        # Convert Praat to Unicode in the label
    #        label = w.text.transcode()
    #        if label == '':  # space
    #            continue
    #        offset = w.xmax
    #        if len2numframes(offset) > self.k:
    #            count -= 1
    #            offset = grid['words'][count-1].xmax
    #            break
    #        # count += 1
    #    if count < len(grid['words']):
    #        for i in range(count, len(grid['words'])):
    #            w = grid['words'][i]
    #            # Convert Praat to Unicode in the label
    #            label = w.text.transcode()
    #            if label == '':  # space
    #                continue
    #            if i == len(grid['words']) - 2 and grid['words'][i + 1].text.transcode() == '':
    #                segments.append([len2numframes(offset), len2numframes(grid['words'][i + 1].xmax)])
    #            else:
    #                # segments.append([offset, w.xmax])
    #                segments.append([len2numframes(offset), len2numframes(w.xmax)])
    #            offset = w.xmax
    #    if len(segments) == 0:
    #        segments.append([0, len2numframes(grid.xmax)])

    #    return segments

    def read_textgrid(self, segment_file, k=5, sample_rate=16000):
        # If a TextGrid file is available, read it
        grid = textgrids.TextGrid(segment_file)
        segments = []
        offset = 0.0
        count = 0

        while offset < self.k:
            if count >= len(grid['words']):
                break
            w = grid['words'][count]
            # count += 1
            # Convert Praat to Unicode in the label
            label = w.text.transcode()
            if label == '':  # space
                count += 1
                continue
            offset = w.xmax
            if len2numframes(offset) > self.k:
                count -= 1
                # offset = grid['words'][count].xmax
                if count > 0 and grid['words'][count].text.transcode() == '':
                    count -= 1
                    # offset = grid['words'][count].xmax
                offset = grid['words'][count].xmin
                break
            count += 1
        if count < len(grid['words']):
            for i in range(count, len(grid['words'])):
                w = grid['words'][i]
                # Convert Praat to Unicode in the label
                label = w.text.transcode()
                if label == '':  # space
                    continue
                if i == len(grid['words']) - 2 and grid['words'][i + 1].text.transcode() == '':
                    segments.append([len2numframes(offset), len2numframes(grid['words'][i + 1].xmax)])
                else:
                    # segments.append([offset, w.xmax])
                    segments.append([len2numframes(offset), len2numframes(w.xmax)])
                offset = w.xmax
        if len(segments) == 0:
            segments.append([0, len2numframes(grid.xmax)])

        return segments

    def predefined_policy(self, x, segment_file=None, num_of_toks=0):
        """
        If a forced-aligment file is available, one could use it
        """
        segment_step = 0
        #segments = read_textgrid(segment_file, k=10)
        segments = self.read_textgrid(segment_file)
        segments = rand_segs3(segments, self.k, 10, 100)
        logging.info('pref segments: ' + str(segments))
        #segments = read_textgrid2(segment_file, k=5)
        #self.min_len = num_of_toks
        self.g = segments[0][1]
        # HN 09/09 - predefined number of tokens
        #num_of_toks =


        #for i, segment in enumerate(segments):
        #    if segment[i] >= self.g:
        #        self.g = segment[i]
        #        segment_step = i
        #        break
        # Read and Write policy
        action = None
        while action is None:
            if self.finished:
                logging.info('finished ' + str(self.finished))
                logging.info('max_len ' + str(self.max_len))
                # Finish the hypo by sending eos to server
                return self.finish_action()

            # Model make decision given current states
            decision = self.decision_from_states()
            logging.info('decision: ' + str(decision))
            if decision == READ and not self.finish_read:
                # READ
                self.last_action = decision
                if "b" in self._e2e.etype:
                    action = self.read_action_blstm(x, segments, segment_step)
                    segment_step += 1
                else:
                    action = self.read_action_ulstm(x, segments, segment_step)
                    segment_step += 1

            else:
                # WRITE
                self.last_action = WRITE
                #action = self.write_action()
                dec_step = len(self.hyp['yseq'])
                logging.info('dec_step: ' + str(dec_step))
                action = self.write_action_until(dec_step=dec_step)
        return action


    def policy(self, x):
        # Read and Write policy
        action = None
        while action is None:
            if self.finished:
                logging.info('finished ' + str(self.finished))
                logging.info('max_len ' + str(self.max_len))
                # Finish the hypo by sending eos to server
                return self.finish_action()

            # Model make decision given current states
            decision = self.decision_from_states()
            logging.info('decision: ' + str(decision))
            if decision == READ and not self.finish_read:
                # READ
                self.last_action = decision
                action = self.read_action_blstm(x)
                #if "b" in self._e2e.etype:
                #    action = self.read_action_blstm(x)
                #else:
                #    action = self.read_action_ulstm(x)

            else:
                # WRITE
                self.last_action = WRITE
                dec_step = len(self.hyp['yseq'])
                logging.info('dec_step: ' + str(dec_step))
                #action = self.write_action_until(dec_step=dec_step)
                action = self.write_action()

        return action

    def read_action_blstm(self, x,  segments=None, segment_step=0):
        # segment_size =  160000  # Wait-until-end
        logging.info('frame_count=' + str(self.g))
        logging.info('len_in=' + str(len(x)))
        logging.info('enc_step: ' + str(segment_step))
        if (self.g >= len(x)) or (segments is not None and segment_step >= len(segments)-1):
            x_ = x
            self.g = len(x)
            self.finish_read = True
        else:
            x_ = x[:self.g]
        logging.info('len_feat=' + str(len(x_)))
        # if states["steps"]["src"] == 0:
        h, ilen = self._e2e.subsample_frames(x_)
        self.enc_states = self._e2e.encode(torch.as_tensor(h).to(device=self.device, dtype=self.dtype))
        #if self.g == math.inf and len(self.hyp['yseq']) == 1:
        if self.finish_read:
            # offline mode
            self.max_len = max(1, int(self._trans_args.maxlenratio * self.enc_states.size(0)))
            #self.min_len = int(self._trans_args.minlenratio * self.enc_states.size(0))
            logging.info('min_len: ' + str(self.min_len))
        if segments == None and not self.finish_read:
            self.g += self.s
        elif segments is not None and segment_step < (len(segments)-1) and not self.finish_read:
            self.g = segments[segment_step + 1][1]
        #self.g += self.s

    def read_action_ulstm(self, x, segments=None, segment_step=0):
        # uni-direction lstm
        logging.info('frame_count=' + str(self.g))
        logging.info('ulstm len_in=' + str(len(x)))
        logging.info('enc_step: ' + str(segment_step))
        if (self.g >= len(x)) or (segments is not None and segment_step>=len(segments)-1):
            self.g = len(x)
            self.finish_read = True

        x_ = x[self.offset:self.g]
        h, ilens = self._e2e.subsample_frames(x_)
        h, _, self.previous_encoder_recurrent_state = self._e2e.enc(h.unsqueeze(0), ilens, self.previous_encoder_recurrent_state)
        if self.enc_states is None:
            #self.enc_states = torch.empty((0, h.size(2)), device=self.device)
            self.enc_states = h.squeeze(0)
        #self.enc_states = torch.cat((self.enc_states, h.squeeze(0)), dim=0)
        else:
            self.enc_states = torch.cat((self.enc_states, h.squeeze(0)))

        self.offset = self.g
        if segments == None and not self.finish_read:
            self.g += self.s
        elif segments is not None and segment_step < (len(segments)-1) and not self.finish_read: 
            self.g = segments[segment_step + 1][1]

        if self.finish_read:
            tmp_h, tmp_ilens = self._e2e.subsample_frames(x)
            tmp_h, _, tmp_prev = self._e2e.enc(tmp_h.unsqueeze(0), tmp_ilens, None)
            self.enc_states = tmp_h.squeeze(0)
            # offline mode
            self.max_len = max(1, int(self._trans_args.maxlenratio * self.enc_states.size(0)))
            self.min_len = int(self._trans_args.minlenratio * self.enc_states.size(0))
            logging.info('min_len: ' + str(self.min_len))

    def write_action_until(self, dec_step=1):
        if ((self.hyp['yseq'][len(self.hyp['yseq'])-1] == self._e2e.dec.eos) and (len(self.hyp['yseq']) > 1)) or (len(self.hyp['yseq']) >= self.max_len - 1):
            # Finish this sentence is predict EOS
            if len(self.hyp['yseq']) == self.max_len - 1:
                self.hyp['yseq'] = torch.cat((self.hyp['yseq'], torch.tensor([self._e2e.dec.eos])))
            else:
                logging.info("############## emit EOS ###############")
            self.finished = True
            return

        if self.hyp['states'] is None:
            self.hyp['states'] = self._e2e.dec.init_state(self.enc_states)

        hyp = {'score': 0.0, 'yseq': torch.tensor([self._e2e.dec.sos], device=self.device), 'states': None}
        hyp['states'] = self._e2e.dec.init_state(self.enc_states)
        m_score = 0.0
        m_id = torch.tensor([self._e2e.dec.sos], device=self.device)
        count = 1
        for i in range(self.max_len):
            score, states = self._e2e.dec.score(hyp['yseq'], hyp['states'], self.enc_states)
            score = F.log_softmax(score, dim=1).squeeze()
            # greedy search, take only the (1) best score
            local_best_score, local_best_id = torch.topk(score, 1)
            if (not self.finish_read and int(local_best_id) == self._e2e.dec.eos):
                # Wait for more source toke -
                logging.info(
                    'EOS emits before reading all of source frames, wait for more to come')
                return
                #local_best_score, local_best_id = torch.topk(score, 2)
                #local_best_score = local_best_score[-1].view(1)
                #local_best_id = local_best_id[-1].view(1)
                #logging.info(local_best_score)
                #logging.info(local_best_id)
                #logging.info(
                #    'EOS emits before reading all of source frames, choose the second best target token instead: '
                #    + str(local_best_id[-1]) + ', ' + self._char_list[local_best_id[-1]])
            m_score = local_best_score[0]
            m_id = local_best_id

            hyp['states']['z_prev'] = states['z_prev']
            hyp['states']['c_prev'] = states['c_prev']
            hyp['states']['a_prev'] = states['a_prev']
            hyp['states']['workspace'] = states['workspace']
            hyp['score'] = hyp['score'] + local_best_score[0]
            hyp['yseq'] = torch.cat((hyp['yseq'], local_best_id))

            if self.finish_read and i >= dec_step-1:
                self.hyp['states']['z_prev'] = hyp['states']['z_prev']
                self.hyp['states']['c_prev'] = hyp['states']['c_prev']
                self.hyp['states']['a_prev'] = hyp['states']['a_prev']
                self.hyp['states']['workspace'] = hyp['states']['workspace']
                self.hyp['score'] = self.hyp['score'] + m_score
                self.hyp['yseq'] = torch.cat((self.hyp['yseq'], m_id))
                self.hyp['delays'].append(self.g)
                self.hyp['all_states'].append(hyp['states']['z_prev'])
                if ((self.hyp['yseq'][len(self.hyp['yseq']) - 1] == self._e2e.dec.eos) and (
                        len(self.hyp['yseq']) > 1)) or (len(self.hyp['yseq']) == self.max_len - 1):
                    # Finish this sentence is predict EOS
                    if len(self.hyp['yseq']) == self.max_len - 1:
                        self.hyp['yseq'] = torch.cat((self.hyp['yseq'], torch.tensor([self._e2e.dec.eos])))
                    else:
                        logging.info("############## emit EOS ###############")
                    self.finished = True
                    return
            elif not self.finish_read and i >= dec_step - 1:
                self.hyp['states']['z_prev'] = hyp['states']['z_prev']
                self.hyp['states']['c_prev'] = hyp['states']['c_prev']
                self.hyp['states']['a_prev'] = hyp['states']['a_prev']
                self.hyp['states']['workspace'] = hyp['states']['workspace']
                self.hyp['score'] = self.hyp['score'] + m_score
                self.hyp['yseq'] = torch.cat((self.hyp['yseq'], m_id))
                self.hyp['delays'].append(self.g - self.s)
                self.hyp['all_states'].append(hyp['states']['z_prev'])
                if count >= self.N:
                    return
                count += 1
        #if not self.finish_read:
        #    self.hyp['states']['z_prev'] = hyp['states']['z_prev']
        #    self.hyp['states']['c_prev'] = hyp['states']['c_prev']
        #    self.hyp['states']['a_prev'] = hyp['states']['a_prev']
        #    self.hyp['states']['workspace'] = hyp['states']['workspace']
        #    self.hyp['score'] = self.hyp['score'] + m_score
        #    self.hyp['yseq'] = torch.cat((self.hyp['yseq'], m_id))

    def write_action(self):
        model_index = 0
        if self.hyp['states'] is None:
            self.hyp['states'] = self._e2e.dec.init_state(self.enc_states)
        #if ((self.hyp['yseq'][len(self.hyp['yseq'])-1] == self._e2e.dec.eos) and (len(self.hyp['yseq']) > 1)) or (len(self.hyp['yseq']) == self.max_len):
        if ((self.hyp['yseq'][len(self.hyp['yseq'])-1] == self._e2e.dec.eos) and (len(self.hyp['yseq']) > 1)) or (len(self.hyp['yseq']) >= self.max_len - 1):
            # Finish this sentence is predict EOS
            if len(self.hyp['yseq']) == self.max_len - 1:
                self.hyp['yseq'] = torch.cat((self.hyp['yseq'], torch.tensor([self._e2e.dec.eos])))
            else:
                logging.info("############## emit EOS ###############")
            self.finished = True
            return
        logging.info('dec_step: ' + str(len(self.hyp['yseq'])))
        for i in range(self.N):
            score, states = self._e2e.dec.score(self.hyp['yseq'], self.hyp['states'], self.enc_states)
            # self.all_states.append(str(states['z_prev']) + '\n')
            score = F.log_softmax(score, dim=1).squeeze()
            # greedy search, take only the (1) best score
            local_best_score, local_best_id = torch.topk(score, 1)
            #logging.info('dec_step: ' + str(len(self.hyp['yseq'])))
            # logging.info(local_best_score)
            logging.info(local_best_id)
            if (not self.finish_read and int(local_best_id) == self._e2e.dec.eos) or \
                    (self.finish_read and len(self.hyp['yseq']) < self.min_len and int(
                        local_best_id) == self._e2e.dec.eos):
                local_best_score, local_best_id = torch.topk(score, 2)
                local_best_score = local_best_score[-1].view(1)
                local_best_id = local_best_id[-1].view(1)
                logging.info(local_best_score)
                logging.info(local_best_id)
                if not self.finish_read:
                    logging.info(
                        'EOS emits before reading all of source frames, choose the second best target token instead: '
                        + str(local_best_id[-1]) + ', ' + self._char_list[local_best_id[-1]])
                else:
                    logging.info('EOS emits before reaching minlen, choose the second best target token instead: '
                                 + str(local_best_id[-1]) + ', ' + self._char_list[local_best_id[-1]])

            # [:] is needed!
            self.hyp['states']['z_prev'] = states['z_prev']
            self.hyp['states']['c_prev'] = states['c_prev']
            self.hyp['states']['a_prev'] = states['a_prev']
            #logging.info('aaaaaaaaaaaa :' + str(states['a_prev'][0].size()))
            self.hyp['states']['workspace'] = states['workspace']
            self.hyp['score'] = self.hyp['score'] + local_best_score[0]
            self.hyp['yseq'] = torch.cat((self.hyp['yseq'], local_best_id))
            self.hyp['all_states'].append(states['z_prev'])
            if self.finish_read:
                self.hyp['delays'].append(self.g)
                if ((self.hyp['yseq'][len(self.hyp['yseq']) - 1] == self._e2e.dec.eos) and (
                        len(self.hyp['yseq']) > 1)) or (len(self.hyp['yseq']) >= self.max_len - 1):
                    # Finish this sentence is predict EOS
                    if len(self.hyp['yseq']) == self.max_len - 1:
                        self.hyp['yseq'] = torch.cat((self.hyp['yseq'], torch.tensor([self._e2e.dec.eos])))
                    else:
                        logging.info("############## emit EOS ###############")
                    self.finished = True
                    return
            else:
                self.hyp['delays'].append(self.g - self.s)
        """    
        score, states = self._e2e.dec.score(self.hyp['yseq'], self.hyp['states'], self.enc_states)
        #self.all_states.append(str(states['z_prev']) + '\n')
        score = F.log_softmax(score, dim=1).squeeze()
        # greedy search, take only the (1) best score
        local_best_score, local_best_id = torch.topk(score, 1)
        logging.info('dec_step: ' + str(len(self.hyp['yseq'])))
        #logging.info(local_best_score)
        logging.info(local_best_id)
        if (not self.finish_read and int(local_best_id) == self._e2e.dec.eos) or \
                (self.finish_read and len(self.hyp['yseq']) < self.min_len and int(local_best_id) == self._e2e.dec.eos):
            local_best_score, local_best_id = torch.topk(score, 2)
            local_best_score = local_best_score[-1].view(1)
            local_best_id = local_best_id[-1].view(1)
            logging.info(local_best_score)
            logging.info(local_best_id)
            if not self.finish_read:
                logging.info('EOS emits before reading all of source frames, choose the second best target token instead: '
                             + str(local_best_id[-1]) + ', ' + self._char_list[local_best_id[-1]])
            else:
                logging.info('EOS emits before reaching minlen, choose the second best target token instead: '
                             + str(local_best_id[-1]) + ', ' + self._char_list[local_best_id[-1]])

        # [:] is needed!
        self.hyp['states']['z_prev'] = states['z_prev']
        self.hyp['states']['c_prev'] = states['c_prev']
        self.hyp['states']['a_prev'] = states['a_prev']
        logging.info('aaaaaaaaaaaa :' + str(states['a_prev'][0].size()))
        self.hyp['states']['workspace'] = states['workspace']
        self.hyp['score'] = self.hyp['score'] + local_best_score[0]
        self.hyp['yseq'] = torch.cat((self.hyp['yseq'], local_best_id))
        self.hyp['all_states'].append(states['z_prev'])
        if self.finish_read:
            self.hyp['delays'].append(self.g)
        else:
            self.hyp['delays'].append(self.g - self.s)
        """
        #if rnnlm:
        #    self.hyp['rnnlm_prev'] = rnnlm_state
        # will be (2 x beam) hyps at most
        #logging.info(self.hyp)
        #return {'key': 'SEND', 'value': {'dec_hyp': self.hyp}}

    #def finish_read(self):
    #    return self.finish_read

    def finish_action(self):
        return {'key': 'SEND', 'value': {'dec_hyp': self.hyp}}
<|MERGE_RESOLUTION|>--- conflicted
+++ resolved
@@ -159,12 +159,8 @@
         #self.k = 200
         self.k = k
         self.g = self.k
-<<<<<<< HEAD
-        self.N = 2 #2 # maximum number of target tokens generated at one step
-=======
         #self.N = 1 #2 # maximum number of target tokens generated at one step
         self.N = N
->>>>>>> d8a187e0
         #self.g = 1000000 #offline
         #self.g = math.inf
         #self.s = 5
@@ -283,7 +279,7 @@
         segment_step = 0
         #segments = read_textgrid(segment_file, k=10)
         segments = self.read_textgrid(segment_file)
-        segments = rand_segs3(segments, self.k, 10, 100)
+        segments = rand_segs3(segments, self.k, 10, 50)
         logging.info('pref segments: ' + str(segments))
         #segments = read_textgrid2(segment_file, k=5)
         #self.min_len = num_of_toks
@@ -615,3 +611,4 @@
 
     def finish_action(self):
         return {'key': 'SEND', 'value': {'dec_hyp': self.hyp}}
+
