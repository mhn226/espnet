#!/bin/bash

# Copyright 2017 Johns Hopkins University (Shinji Watanabe)
#  Apache 2.0  (http://www.apache.org/licenses/LICENSE-2.0)

. ./path.sh
. ./cmd.sh

# general configuration
backend=pytorch
stage=-1       # start from -1 if you need to start from data download
ngpu=1         # number of gpus ("0" uses cpu, otherwise use gpu)
debugmode=1
dumpdir=dump   # directory to dump full features
N=0            # number of minibatches to be used (mainly for debugging). "0" uses all minibatches.
verbose=1      # verbose option
resume=        # Resume the training from snapshot
filetype=hdf5  # The filetype of the feature: mat or hdf5

# feature configuration
do_delta=false

# network architecture
# encoder related
etype=blstmp     # encoder architecture type
elayers=4
eunits=320
eprojs=320
subsample=1_2_2_1_1 # skip every n frame from input to nth layers
# decoder related
dlayers=1
dunits=300
# attention related
atype=location
adim=320
aconv_chans=10
aconv_filts=100

# hybrid CTC/attention
mtlalpha=0.5

# minibatch related
batchsize=30
maxlen_in=800  # if input length  > maxlen_in, batchsize is automatically reduced
maxlen_out=150 # if output length > maxlen_out, batchsize is automatically reduced

# optimization related
opt=adadelta
epochs=20
patience=3

# decoding parameter
beam_size=20
penalty=0.0
maxlenratio=0.0
minlenratio=0.0
ctc_weight=0.5
recog_model=model.acc.best # set a model to be used for decoding: 'model.acc.best' or 'model.loss.best'

# scheduled sampling option
samp_prob=0.0

# data
datadir=./downloads
an4_root=${datadir}/an4
data_url=http://www.speech.cs.cmu.edu/databases/an4/

# exp tag
tag="" # tag for managing experiments.

. utils/parse_options.sh || exit 1;

. ./path.sh
. ./cmd.sh

# Set bash to 'debug' mode, it will exit on :
# -e 'error', -u 'undefined variable', -o ... 'error in pipeline', -x 'print commands',
set -e
set -u
set -o pipefail

train_set=train_nodev
train_dev=train_dev
recog_set="train_dev test"

if [ ${stage} -le -1 ]; then
    echo "stage -1: Data Download"
    mkdir -p ${datadir}
    local/download_and_untar.sh ${datadir} ${data_url}
fi

if [ ${stage} -le 0 ]; then
    ### Task dependent. You have to make data the following preparation part by yourself.
    ### But you can utilize Kaldi recipes in most cases
    echo "stage 0: Data preparation"
    mkdir -p data/{train,test} exp

    if [ ! -f ${an4_root}/README ]; then
        echo Cannot find an4 root! Exiting...
        exit 1
    fi

    python local/data_prep.py ${an4_root} ${KALDI_ROOT}/tools/sph2pipe_v2.5/sph2pipe

    for x in test train; do
        for f in text wav.scp utt2spk; do
            sort data/${x}/${f} -o data/${x}/${f}
        done
        utils/utt2spk_to_spk2utt.pl data/${x}/utt2spk > data/${x}/spk2utt
    done
fi

feat_tr_dir=${dumpdir}/${train_set}/delta${do_delta}; mkdir -p ${feat_tr_dir}
feat_dt_dir=${dumpdir}/${train_dev}/delta${do_delta}; mkdir -p ${feat_dt_dir}
if [ ${stage} -le 1 ]; then
    ### Task dependent. You have to design training and dev sets by yourself.
    ### But you can utilize Kaldi recipes in most cases
    echo "stage 1: Feature Generation"
    fbankdir=fbank
    # Generate the fbank features; by default 80-dimensional fbanks with pitch on each frame
    for x in test train; do
        steps/make_fbank_pitch.sh --cmd "$train_cmd" --nj 8 --write_utt2num_frames true \
            data/${x} exp/make_fbank/${x} ${fbankdir}
    done

    # make a dev set
    utils/subset_data_dir.sh --first data/train 100 data/${train_dev}
    n=$(($(wc -l < data/train/text) - 100))
    utils/subset_data_dir.sh --last data/train ${n} data/${train_set}

    # compute global CMVN
    compute-cmvn-stats scp:data/${train_set}/feats.scp data/${train_set}/cmvn.ark

    # dump features
    dump.sh --cmd "$train_cmd" --nj 8 --filetype ${filetype} --do_delta ${do_delta} \
        data/${train_set}/feats.scp data/${train_set}/cmvn.ark exp/dump_feats/train ${feat_tr_dir}
    dump.sh --cmd "$train_cmd" --nj 8 --filetype ${filetype} --do_delta ${do_delta} \
        data/${train_dev}/feats.scp data/${train_set}/cmvn.ark exp/dump_feats/dev ${feat_dt_dir}
    for rtask in ${recog_set}; do
        feat_recog_dir=${dumpdir}/${rtask}/delta${do_delta}; mkdir -p ${feat_recog_dir}
        dump.sh --cmd "$train_cmd" --nj 8 --filetype ${filetype} --do_delta ${do_delta} \
            data/${rtask}/feats.scp data/${train_set}/cmvn.ark exp/dump_feats/recog/${rtask} \
            ${feat_recog_dir}
    done
fi

dict=data/lang_1char/${train_set}_units.txt
echo "dictionary: ${dict}"
if [ ${stage} -le 2 ]; then
    ### Task dependent. You have to check non-linguistic symbols used in the corpus.
    echo "stage 2: Dictionary and Json Data Preparation"
    mkdir -p data/lang_1char/
    echo "<unk> 1" > ${dict} # <unk> must be 1, 0 will be used for "blank" in CTC
    text2token.py -s 1 -n 1 data/${train_set}/text | cut -f 2- -d" " | tr " " "\n" \
    | sort | uniq | grep -v -e '^\s*$' | awk '{print $0 " " NR+1}' >> ${dict}
    wc -l ${dict}

    # make json labels
    data2json.sh --filetype "$(cat ${feat_tr_dir}/filetype)" --feat ${feat_tr_dir}/feats.scp \
         data/${train_set} ${dict} > ${feat_tr_dir}/data.json
    data2json.sh --filetype "$(cat ${feat_dt_dir}/filetype)" --feat ${feat_dt_dir}/feats.scp \
         data/${train_dev} ${dict} > ${feat_dt_dir}/data.json
    for rtask in ${recog_set}; do
        feat_recog_dir=${dumpdir}/${rtask}/delta${do_delta}
        data2json.sh --filetype "$(cat ${feat_recog_dir}/filetype)" --feat ${feat_recog_dir}/feats.scp \
            data/${rtask} ${dict} > ${feat_recog_dir}/data.json
    done
fi

if [ -z ${tag} ]; then
    expname=${train_set}_${backend}_${etype}_e${elayers}_subsample${subsample}_unit${eunits}_proj${eprojs}_d${dlayers}_unit${dunits}_${atype}_aconvc${aconv_chans}_aconvf${aconv_filts}_mtlalpha${mtlalpha}_${opt}_sampprob${samp_prob}_bs${batchsize}_mli${maxlen_in}_mlo${maxlen_out}
    if ${do_delta}; then
        expname=${expname}_delta
    fi
else
    expname=${train_set}_${backend}_${tag}
fi
expdir=exp/${expname}
mkdir -p ${expdir}

if [ ${stage} -le 3 ]; then
    echo "stage 3: Network Training"
    ${cuda_cmd} --gpu ${ngpu} ${expdir}/train.log \
        asr_train.py \
        --ngpu ${ngpu} \
        --backend ${backend} \
        --outdir ${expdir}/results \
        --tensorboard-dir tensorboard/${expname} \
        --debugmode ${debugmode} \
        --dict ${dict} \
        --debugdir ${expdir} \
        --minibatches ${N} \
        --verbose ${verbose} \
        --resume ${resume} \
        --train-json ${feat_tr_dir}/data.json \
        --valid-json ${feat_dt_dir}/data.json \
        --etype ${etype} \
        --elayers ${elayers} \
        --eunits ${eunits} \
        --eprojs ${eprojs} \
        --subsample ${subsample} \
        --dlayers ${dlayers} \
        --dunits ${dunits} \
        --atype ${atype} \
        --adim ${adim} \
        --aconv-chans ${aconv_chans} \
        --aconv-filts ${aconv_filts} \
        --mtlalpha ${mtlalpha} \
        --batch-size ${batchsize} \
        --maxlen-in ${maxlen_in} \
        --maxlen-out ${maxlen_out} \
        --sampling-probability ${samp_prob} \
        --opt ${opt} \
<<<<<<< HEAD
        --n_iter_processes 2 \
        --epochs ${epochs}
=======
        --epochs ${epochs} \
        --patience ${patience}
>>>>>>> 072e7115
fi

if [ ${stage} -le 4 ]; then
    echo "stage 4: Decoding"
    nj=8

    for rtask in ${recog_set}; do
    (
        decode_dir=decode_${rtask}_beam${beam_size}_e${recog_model}_p${penalty}_len${minlenratio}-${maxlenratio}_ctcw${ctc_weight}
        feat_recog_dir=${dumpdir}/${rtask}/delta${do_delta}

        # split data
        splitjson.py --parts ${nj} ${feat_recog_dir}/data.json

        #### use CPU for decoding
        ngpu=0

        ${decode_cmd} JOB=1:${nj} ${expdir}/${decode_dir}/log/decode.JOB.log \
            asr_recog.py \
            --ngpu ${ngpu} \
            --backend ${backend} \
            --debugmode ${debugmode} \
            --verbose ${verbose} \
            --recog-json ${feat_recog_dir}/split${nj}utt/data.JOB.json \
            --result-label ${expdir}/${decode_dir}/data.JOB.json \
            --model ${expdir}/results/${recog_model}  \
            --beam-size ${beam_size} \
            --penalty ${penalty} \
            --maxlenratio ${maxlenratio} \
            --minlenratio ${minlenratio} \
            --ctc-weight ${ctc_weight} \
            &
        wait

        score_sclite.sh ${expdir}/${decode_dir} ${dict}

    ) &
    done
    wait
    echo "Finished"
fi
<|MERGE_RESOLUTION|>--- conflicted
+++ resolved
@@ -9,7 +9,7 @@
 # general configuration
 backend=pytorch
 stage=-1       # start from -1 if you need to start from data download
-ngpu=1         # number of gpus ("0" uses cpu, otherwise use gpu)
+ngpu=0         # number of gpus ("0" uses cpu, otherwise use gpu)
 debugmode=1
 dumpdir=dump   # directory to dump full features
 N=0            # number of minibatches to be used (mainly for debugging). "0" uses all minibatches.
@@ -211,13 +211,9 @@
         --maxlen-out ${maxlen_out} \
         --sampling-probability ${samp_prob} \
         --opt ${opt} \
-<<<<<<< HEAD
-        --n_iter_processes 2 \
-        --epochs ${epochs}
-=======
         --epochs ${epochs} \
         --patience ${patience}
->>>>>>> 072e7115
+
 fi
 
 if [ ${stage} -le 4 ]; then
